--- conflicted
+++ resolved
@@ -1,22 +1,13 @@
 use bindgen;
 use cmake;
 
-use std::{env, path::PathBuf, path::Path};
+use std::{env, path::Path, path::PathBuf};
 
 fn main() -> Result<(), Box<dyn std::error::Error>> {
     if cfg!(unix) {
-<<<<<<< HEAD
-        let dst = cmake::Config::new("libsrt")
-            .define("ENABLE_APPS", "OFF")
-            .define("ENABLE_BONDING", "ON")
-            .build();
-        let mut lib_dir = PathBuf::from(dst);
-        lib_dir.push("lib");
-        println!("cargo:rustc-link-search={}", lib_dir.display());
-        println!("cargo:rustc-link-lib=srt");
-=======
         let mut cfg = cmake::Config::new("libsrt");
         cfg.define("ENABLE_APPS", "OFF");
+        cfg.define("ENABLE_BONDING", "ON");
         #[cfg(feature = "static")]
         {
             cfg.define("ENABLE_SHARED", "OFF");
@@ -30,8 +21,8 @@
 
         let lib_dirs = ["lib", "lib64"]
             .iter()
-            .map(|dir| dst_dir.join(dir) )
-            .filter_map(|dir| {if dst_dir.exists() { Some(dir) } else { None }} )
+            .map(|dir| dst_dir.join(dir))
+            .filter_map(|dir| if dst_dir.exists() { Some(dir) } else { None })
             .collect::<Vec<_>>();
 
         if lib_dirs.is_empty() {
@@ -48,7 +39,6 @@
         {
             println!("cargo:rustc-link-lib=srt");
         }
->>>>>>> 752632d3
     } else if cfg!(windows) {
         let dst = cmake::Config::new("libsrt")
             .generator("Visual Studio 16 2019")
